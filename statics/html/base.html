{{ define "header" }}
<!DOCTYPE html>
<html lang="zh-cmn-Hans">
    <head>
        <meta charset="UTF-8" />
        <meta name="keywords" content="InvesTool,投资工具,财报分析,股票基本面分析,基本面选股,基金检测,基金筛选,4433法则,飙股在线等" />
        <meta name="description" content="InvesTool是一个股票分析网站，主要提供公司财报分析，股票基本面分析，基本面选股，基金经理排行榜，基金4433法则筛选，基金排行榜等功能。" />
        <meta name="author" content="axiaoxin" />
        <meta http-equiv="X-UA-Compatible" content="IE=edge" />
        <meta name="viewport" content="width=device-width, user-scalable=no, initial-scale=1, minimum-scale=1.0, maximum-scale=1, shrink-to-fit=no" />

        <link rel="shortcut icon" href="/statics/favicon.ico">
        <link href="https://fonts.googleapis.com/icon?family=Material+Icons" rel="stylesheet">
        <link href="https://cdn.bootcdn.net/ajax/libs/materialize/1.0.0/css/materialize.min.css" rel="stylesheet">
        <link rel="stylesheet" href="/statics/css/app.css" />
        <!-- google auto ads -->
        <script async src="https://pagead2.googlesyndication.com/pagead/js/adsbygoogle.js?client=ca-pub-3022214826355647" crossorigin="anonymous"></script>
        <title>{{ .PageTitle }}</title>
    </head>


    <body>
        <header>
            <nav>
                <div class="nav-wrapper">
                    <a href="/" class="brand-logo"><i class="material-icons">local_atm</i>InvesTool</a>
                    <a href="#" data-target="mobile-sidenav" class="sidenav-trigger"><i class="material-icons">menu</i></a>
                    <ul class="right hide-on-med-and-down">
                        <li id="nav-stock"><a href="/"><i class="material-icons left">trending_up</i><strong>股票</strong></a></li>
                        <li id="nav-fund"><a href="/fund"><i class="material-icons left">timeline</i><strong>基金</strong></a></li>
                        <li id="nav-about"><a href="/about"><i class="material-icons left">info_outline</i><strong>关于</strong></a></li>
                        <li id="nav-comment"><a href="/comment"><i class="material-icons left">chat_bubble_outline</i><strong>留言</strong></a></li>
                        <li id="nav-materials"><a href="/materials"><i class="material-icons left">book</i><strong>资料</strong></a></li>
                    </ul>
                </div>
            </nav>

            <ul class="sidenav" id="mobile-sidenav">
                <li>
                    <div class="user-view">
                        <div class="background">
                            <img src="/statics/img/sidenav_bg.png">
                        </div>
                        <a href="#!"><img class="circle" src="/statics/img/sidenav_icon.png"></a>
                        <a href="#!"><span class="white-text">InvesTool v{{ .Version }}</span></a>
                    </div>
                </li>
                <li><a class="collapsible-header waves-effect waves-red" href="/"><i class="material-icons left">trending_up</i>股票</a></li>
                <li><div class="divider"></div></li>
                <li><a class="collapsible-header waves-effect waves-red" href="/fund"><i class="material-icons left">timeline</i>基金</a></li>
                <li><div class="divider"></div></li>
                <li><a class="collapsible-header waves-effect waves-red" href="/about"><i class="material-icons left">info_outline</i>关于</a></li>
                <li><div class="divider"></div></li>
                <li><a class="collapsible-header waves-effect waves-red" href="/comment"><i class="material-icons left">chat_bubble_outline</i>留言</a></li>
                <li><div class="divider"></div></li>
                <li><a class="collapsible-header waves-effect waves-red" href="/materials"><i class="material-icons left">book</i>资料</a></li>
            </ul>

            <div id="fixed-action-btn" class="fixed-action-btn" style="bottom: 74px; right: 24px;">
                <a id="tap-target-btn" class="btn btn-floating btn-large red lighten-2">
                    <i class="large material-icons">bookmark_border</i>
                </a>
                <ul>
                    <li><a class="btn-floating red tooltipped pulse" data-position="left" data-tooltip="股票" href="/"><i class="material-icons">trending_up</i></a></li>
                    <li><a class="btn-floating orange tooltipped pulse" data-position="left" data-tooltip="基金" href="/fund"><i class="material-icons">timeline</i></a></li>
                    <li><a class="btn-floating blue tooltipped pulse" data-position="left" data-tooltip="关于" href="/about"><i class="material-icons">info_outline</i></a></li>
                    <li><a class="btn-floating purple tooltipped pulse" data-position="left" data-tooltip="留言" href="/comment"><i class="material-icons">chat_bubble_outline</i></a></li>
                    <li><a class="btn-floating brown tooltipped pulse" data-position="left" data-tooltip="资料" href="/materials"><i class="material-icons">book</i></a></li>
                    <li><a id="to-top" class="btn-floating green tooltipped pulse" data-position="left" data-tooltip="返回顶部"><i class="material-icons">publish</i></a></li>
                </ul>
            </div>
        </header>

        <main class="container">
            {{ if .Error }}
            <div class="row">
                <div class="chip flow-text orange lighten-1 col s12 center-align">
                    {{ .Error }}
                    <i class="close material-icons">close</i>
                </div>
            </div>
            {{ end }}

            <div class="row">
                <ins class="adsbygoogle"
                     style="display:block"
                     data-ad-client="ca-pub-3022214826355647"
                     data-ad-slot="8885499138"
                     data-ad-format="auto"
                     data-full-width-responsive="true"></ins>
                <script>
                    (adsbygoogle = window.adsbygoogle || []).push({});
                </script>
            </div>
            {{ end }}

            {{ define "footer" }}
        </main>

        <div class="container">
            <div class="row">
                <ins class="adsbygoogle"
                     style="display:block"
                     data-ad-client="ca-pub-3022214826355647"
                     data-ad-slot="3924733374"
                     data-ad-format="auto"
                     data-full-width-responsive="true"></ins>
                <script>
                    (adsbygoogle = window.adsbygoogle || []).push({});
                </script>
            </div>
        </div>

        <footer class="page-footer">
            <div class="container">
                <div class="row">
                    <div class="col l3 s12">
                        <h5 class="white-text">友情链接</h5>
                        <ul>
                            <li><a class="grey-text text-lighten-3" href="http://blog.axiaoxin.com" target="_blank">阿小信的博客</a></li>
                            <li><a class="grey-text text-lighten-3" href="http://mbti.axiaoxin.com" target="_blank">MBTI职业性格测试</a></li>
<<<<<<< HEAD
                            <li><a class="grey-text text-lighten-3" href="http://m.psyctest.cn" target="_blank">赛可测试网</a></li>
=======
                            <li><a class="grey-text text-lighten-3" href="http://m.psyctest.cn" target="_blank">赛可测试网:免费心理测试</a></li>
>>>>>>> ae87a355
                            <li><a class="grey-text text-lighten-3" href="https://curl.qcloud.com/2LybNYEa" target="_blank">腾讯云特惠专区</a></li>
                        </ul>
                    </div>
                    <div class="col l3 s12">
                        <h5 class="white-text">东方财富数据中心</h5>
                        <ul>
                            <li><a class="grey-text text-lighten-3" href="https://data.eastmoney.com/cjsj/cpi.html" target="_blank">经济数据</a></li>
                            <li><a class="grey-text text-lighten-3" href="https://data.eastmoney.com/other/index/" target="_blank">成分股数据</a></li>
                            <li><a class="grey-text text-lighten-3" href="https://data.eastmoney.com/yjfp/" target="_blank">分红送配</a></li>
                            <li><a class="grey-text text-lighten-3" href="https://data.eastmoney.com/report/" target="_blank">研报中心</a></li>
                        </ul>
                    </div>
                </div>
            </div>
            <div class="footer-copyright">
                <iframe src="https://ghbtns.com/github-btn.html?user=axiaoxin-com&amp;repo=investool&amp;type=star&amp;count=true" allowtransparency="true" frameborder="0" scrolling="0" width="120" height="20"></iframe>
                <p class="right">© 2021-<script type="text/javascript">document.write(new Date().getFullYear());</script> <a href="http://axiaoxin.com" target="_blank">axiaoxin</a>, All rights reserved.</p>
            </div>
        </footer>

        <script src="https://cdn.bootcdn.net/ajax/libs/jquery/3.6.0/jquery.js"></script>
        <script src="https://cdn.bootcdn.net/ajax/libs/materialize/1.0.0/js/materialize.min.js"></script>
        <script src="https://cdn.bootcdn.net/ajax/libs/TableExport/5.2.0/js/tableexport.min.js"></script>
        <script src="https://cdn.bootcdn.net/ajax/libs/clipboard.js/2.0.11/clipboard.min.js"></script>
        <script type="text/javascript" src="/statics/js/chart.xkcd.min.js" ></script>

        <script type="text/javascript" src="/statics/js/app.js" ></script>

        <!-- Global site tag (gtag.js) - Google Analytics -->
        <script async src="https://www.googletagmanager.com/gtag/js?id=G-EHXJT6J0DM"></script>
        <script>
            window.dataLayer = window.dataLayer || [];
function gtag(){dataLayer.push(arguments);}
gtag('js', new Date());
gtag('config', 'G-EHXJT6J0DM');
        </script>
        <!-- 百度统计 -->
        <script type="text/javascript" src="//cpro.baidustatic.com/cpro/ui/cm.js" async="async" defer="defer" ></script>
        <script>
            var _hmt = _hmt || [];
<<<<<<< HEAD
(function() {
    var hm = document.createElement("script");
    hm.src = "https://hm.baidu.com/hm.js?281f87a5501f74be56a6d65981d942a3";
    var s = document.getElementsByTagName("script")[0];
    s.parentNode.insertBefore(hm, s);
})();
=======
            (function() {
                            var hm = document.createElement("script");
                            hm.src = "https://hm.baidu.com/hm.js?281f87a5501f74be56a6d65981d942a3";
                            var s = document.getElementsByTagName("script")[0];
                            s.parentNode.insertBefore(hm, s);
                        })();
>>>>>>> ae87a355
        </script>
        <!-- 百度统计END -->

        <!-- Matomo -->
        <script>
            var _paq = window._paq = window._paq || [];
<<<<<<< HEAD
/* tracker methods like "setCustomDimension" should be called before "trackPageView" */
_paq.push(['trackPageView']);
_paq.push(['enableLinkTracking']);
(function() {
    var u="https://matomo.axiaoxin.com/";
    _paq.push(['setTrackerUrl', u+'matomo.php']);
    _paq.push(['setSiteId', '4']);
    var d=document, g=d.createElement('script'), s=d.getElementsByTagName('script')[0];
    g.async=true; g.src=u+'matomo.js'; s.parentNode.insertBefore(g,s);
})();
=======
            /* tracker methods like "setCustomDimension" should be called before "trackPageView" */
            _paq.push(['trackPageView']);
            _paq.push(['enableLinkTracking']);
            (function() {
                            var u="https://matomo.axiaoxin.com/";
                            _paq.push(['setTrackerUrl', u+'matomo.php']);
                            _paq.push(['setSiteId', '4']);
                            var d=document, g=d.createElement('script'), s=d.getElementsByTagName('script')[0];
                            g.async=true; g.src=u+'matomo.js'; s.parentNode.insertBefore(g,s);
                        })();
>>>>>>> ae87a355
        </script>
        <!-- End Matomo Code -->

    </body>
</html>
{{ end }}<|MERGE_RESOLUTION|>--- conflicted
+++ resolved
@@ -4,7 +4,7 @@
     <head>
         <meta charset="UTF-8" />
         <meta name="keywords" content="InvesTool,投资工具,财报分析,股票基本面分析,基本面选股,基金检测,基金筛选,4433法则,飙股在线等" />
-        <meta name="description" content="InvesTool是一个股票分析网站，主要提供公司财报分析，股票基本面分析，基本面选股，基金经理排行榜，基金4433法则筛选，基金排行榜等功能。" />
+        <meta name="description" content="InvesTool是一个用于股票基金投资分析的辅助工具网站，主要提供公司财报分析，股票基本面分析，基本面选股，基金经理排行榜，基金4433法则筛选，基金排行榜等功能。" />
         <meta name="author" content="axiaoxin" />
         <meta http-equiv="X-UA-Compatible" content="IE=edge" />
         <meta name="viewport" content="width=device-width, user-scalable=no, initial-scale=1, minimum-scale=1.0, maximum-scale=1, shrink-to-fit=no" />
@@ -119,11 +119,7 @@
                         <ul>
                             <li><a class="grey-text text-lighten-3" href="http://blog.axiaoxin.com" target="_blank">阿小信的博客</a></li>
                             <li><a class="grey-text text-lighten-3" href="http://mbti.axiaoxin.com" target="_blank">MBTI职业性格测试</a></li>
-<<<<<<< HEAD
-                            <li><a class="grey-text text-lighten-3" href="http://m.psyctest.cn" target="_blank">赛可测试网</a></li>
-=======
                             <li><a class="grey-text text-lighten-3" href="http://m.psyctest.cn" target="_blank">赛可测试网:免费心理测试</a></li>
->>>>>>> ae87a355
                             <li><a class="grey-text text-lighten-3" href="https://curl.qcloud.com/2LybNYEa" target="_blank">腾讯云特惠专区</a></li>
                         </ul>
                     </div>
@@ -164,39 +160,18 @@
         <script type="text/javascript" src="//cpro.baidustatic.com/cpro/ui/cm.js" async="async" defer="defer" ></script>
         <script>
             var _hmt = _hmt || [];
-<<<<<<< HEAD
-(function() {
-    var hm = document.createElement("script");
-    hm.src = "https://hm.baidu.com/hm.js?281f87a5501f74be56a6d65981d942a3";
-    var s = document.getElementsByTagName("script")[0];
-    s.parentNode.insertBefore(hm, s);
-})();
-=======
             (function() {
                             var hm = document.createElement("script");
                             hm.src = "https://hm.baidu.com/hm.js?281f87a5501f74be56a6d65981d942a3";
                             var s = document.getElementsByTagName("script")[0];
                             s.parentNode.insertBefore(hm, s);
                         })();
->>>>>>> ae87a355
         </script>
         <!-- 百度统计END -->
 
         <!-- Matomo -->
         <script>
             var _paq = window._paq = window._paq || [];
-<<<<<<< HEAD
-/* tracker methods like "setCustomDimension" should be called before "trackPageView" */
-_paq.push(['trackPageView']);
-_paq.push(['enableLinkTracking']);
-(function() {
-    var u="https://matomo.axiaoxin.com/";
-    _paq.push(['setTrackerUrl', u+'matomo.php']);
-    _paq.push(['setSiteId', '4']);
-    var d=document, g=d.createElement('script'), s=d.getElementsByTagName('script')[0];
-    g.async=true; g.src=u+'matomo.js'; s.parentNode.insertBefore(g,s);
-})();
-=======
             /* tracker methods like "setCustomDimension" should be called before "trackPageView" */
             _paq.push(['trackPageView']);
             _paq.push(['enableLinkTracking']);
@@ -207,7 +182,6 @@
                             var d=document, g=d.createElement('script'), s=d.getElementsByTagName('script')[0];
                             g.async=true; g.src=u+'matomo.js'; s.parentNode.insertBefore(g,s);
                         })();
->>>>>>> ae87a355
         </script>
         <!-- End Matomo Code -->
 
